# Changelog

This changelog track changes to the qoqo-quest project starting at version 0.1.0

<<<<<<< HEAD
=======
## Unpublished

## 0.8.0-beta.2

* Fixed bug using MeasureQubit with PragmaSetNumberMeasurements for only subset of qubits

## 0.8.0-beta.1

* Support for `InputBit` operation expected in qoqo 1.1.0
* Support for `async` feature providing an `AsyncEvaluatingBackend` interface in roqoqo
* Support for `parallelization` feature, evaluating circuits from one `Measurement` in parallel
* Updated to QuEST 3.5.0

## 0.7.2

* Updated dependencies

## 0.7.1

* Fixed: Bug in calculating result for PragmaGetPauliProduct

>>>>>>> e9676077
## 0.7.4

* Updated to qoqo 1.0.0

## 0.7.3

* Fixed general noise pragma simulation

## 0.7.2

* Updated dependencies

## 0.7.1

* Fixed: Bug in calculating result for PragmaGetPauliProduct



## 0.7.0

* Fixed: Using `PragmaRepeatedMeasurement` and `PragmaSetNumberOfMeasurements` now repeats the numerical circuit when other Measurements are present in the circuits.

## 0.6.0

### Changed 0.6.0

* Updated to qoqo 1.0.0-alpha.2
* Updated to qoqo_calculator(_pyo3) 0.8.3

## 0.5.0

### Changed 0.5.0

* Updated to qoqo 1.0.0-alpha.1
* Dependencies updated for github workflows.

## 0.4.0

### Changed 0.4.0

* Updated to qoqo 0.11

## 0.3.0

### Added 0.3.0

* qoqo-quest can now be built using a source distribution
* Dependency updates to qoqo 0.10 update serialization

### Changed 0.3.0

* Removed support for deprecated Python 3.6

## 0.2.0

### Fixed 0.2.0

* Probability when calling mixDamping in quest to simulate PragmaDamping

## 0.1.0

* First release<|MERGE_RESOLUTION|>--- conflicted
+++ resolved
@@ -2,8 +2,6 @@
 
 This changelog track changes to the qoqo-quest project starting at version 0.1.0
 
-<<<<<<< HEAD
-=======
 ## Unpublished
 
 ## 0.8.0-beta.2
@@ -25,7 +23,6 @@
 
 * Fixed: Bug in calculating result for PragmaGetPauliProduct
 
->>>>>>> e9676077
 ## 0.7.4
 
 * Updated to qoqo 1.0.0
